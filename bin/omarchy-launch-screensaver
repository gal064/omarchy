#!/bin/bash

<<<<<<< HEAD
# exit early if screensave is already running
pgrep -f "alacritty --class Screensaver" && exit 0

focused=$(hyprctl monitors -j | jq -r '.[] | select(.focused == true).name')

for m in $(hyprctl monitors -j | jq -r '.[] | .name'); do
  hyprctl dispatch focusmonitor $m
  hyprctl dispatch exec -- \
    alacritty --class Screensaver --title Screensaver \
    -o 'colors.primary.background="#000000"' \
    -o 'colors.cursor.cursor="#000000"' \
    -e ~/.local/share/omarchy/bin/omarchy-cmd-screensaver
done

hyprctl dispatch focusmonitor $focused
=======
pgrep -f "alacritty --class Screensaver" ||
  alacritty --class Screensaver --title Screensaver -o 'colors.primary.background="#000000"' \
    -o 'colors.cursor.cursor="#000000"' -o 'font.size=18' -e ~/.local/share/omarchy/bin/omarchy-cmd-screensaver
>>>>>>> 1fda1ade
<|MERGE_RESOLUTION|>--- conflicted
+++ resolved
@@ -1,7 +1,6 @@
 #!/bin/bash
 
-<<<<<<< HEAD
-# exit early if screensave is already running
+# Exit early if screensave is already running
 pgrep -f "alacritty --class Screensaver" && exit 0
 
 focused=$(hyprctl monitors -j | jq -r '.[] | select(.focused == true).name')
@@ -12,12 +11,8 @@
     alacritty --class Screensaver --title Screensaver \
     -o 'colors.primary.background="#000000"' \
     -o 'colors.cursor.cursor="#000000"' \
+    -o 'font.size=18' \
     -e ~/.local/share/omarchy/bin/omarchy-cmd-screensaver
 done
 
-hyprctl dispatch focusmonitor $focused
-=======
-pgrep -f "alacritty --class Screensaver" ||
-  alacritty --class Screensaver --title Screensaver -o 'colors.primary.background="#000000"' \
-    -o 'colors.cursor.cursor="#000000"' -o 'font.size=18' -e ~/.local/share/omarchy/bin/omarchy-cmd-screensaver
->>>>>>> 1fda1ade
+hyprctl dispatch focusmonitor $focused