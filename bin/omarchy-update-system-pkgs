#!/bin/bash

echo -e "\e[32m\nUpdate system packages\e[0m"
<<<<<<< HEAD
sudo pacman -Syu     # Upgrade official packages first
yay -Syu --noconfirm # Upgrade AUR second
=======
yay -Syu --noconfirm --ignore uwsm
>>>>>>> 9e7e5a15
echo<|MERGE_RESOLUTION|>--- conflicted
+++ resolved
@@ -1,10 +1,5 @@
 #!/bin/bash
 
 echo -e "\e[32m\nUpdate system packages\e[0m"
-<<<<<<< HEAD
-sudo pacman -Syu     # Upgrade official packages first
-yay -Syu --noconfirm # Upgrade AUR second
-=======
 yay -Syu --noconfirm --ignore uwsm
->>>>>>> 9e7e5a15
 echo