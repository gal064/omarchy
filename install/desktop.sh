--- conflicted
+++ resolved
@@ -1,17 +1,9 @@
 yay -S --noconfirm --needed \
   brightnessctl playerctl pamixer pavucontrol wireplumber \
-<<<<<<< HEAD
-  fcitx5 fcitx5-gtk fcitx5-qt fcitx5-configtool \
-  wl-clip-persist \
+  fcitx5 fcitx5-gtk fcitx5-qt fcitx5-configtool wl-clip-persist \
   nautilus sushi ffmpegthumbnailer gnome-calculator \
   # 1password-beta 1password-cli \  # Removed: User preference - not using 1password
   # gnome-keyring \  # Removed: Only needed for 1password which was removed
-  google-chrome mpv \  # Changed: chromium -> google-chrome (user preference)
-  evince imv \
-  # localsend-bin  # Removed: Cross-platform file sharing (optional)
-=======
-  fcitx5 fcitx5-gtk fcitx5-qt fcitx5-configtool wl-clip-persist \
-  nautilus sushi ffmpegthumbnailer \
   mpv evince imv \
-  chromium
->>>>>>> adc506f0
+  google-chrome  # Changed: chromium -> google-chrome (user preference)
+  # localsend-bin  # Removed: Cross-platform file sharing (optional)