--- conflicted
+++ resolved
@@ -1,15 +1,11 @@
-<<<<<<< HEAD
 # Original: yay -Sy --noconfirm --needed ttf-font-awesome noto-fonts noto-fonts-emoji noto-fonts-cjk noto-fonts-extra
 # Modified: Removed noto-fonts-cjk (CJK language support) and noto-fonts-extra (additional variants)
 # Added: ttf-liberation (includes Hebrew support and better compatibility)
-yay -Sy --noconfirm --needed ttf-font-awesome noto-fonts noto-fonts-emoji ttf-liberation # noto-fonts-cjk noto-fonts-extra
-=======
 if [ -z "$OMARCHY_BARE" ]; then
-  yay -Sy --noconfirm --needed ttf-font-awesome noto-fonts noto-fonts-emoji noto-fonts-cjk noto-fonts-extra
+  yay -Sy --noconfirm --needed ttf-font-awesome noto-fonts noto-fonts-emoji ttf-liberation # noto-fonts-cjk noto-fonts-extra
 else
   yay -Sy --noconfirm --needed ttf-font-awesome noto-fonts noto-fonts-emoji
 fi
->>>>>>> adc506f0
 
 mkdir -p ~/.local/share/fonts
 
