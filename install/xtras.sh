--- conflicted
+++ resolved
@@ -1,22 +1,15 @@
-<<<<<<< HEAD
-yay -S --noconfirm --needed \
-  # signal-desktop \
-  spotify \
-  # dropbox-cli \
-  # zoom \
-  # obsidian-bin \
-  typora libreoffice obs-studio kdenlive \
-  pinta xournalpp
-=======
 if [ -z "$OMARCHY_BARE" ]; then
   yay -S --noconfirm --needed \
     gnome-calculator \
-    signal-desktop spotify dropbox-cli zoom \
-    obsidian-bin typora libreoffice obs-studio kdenlive \
-    1password-beta 1password-cli gnome-keyring \
+    # signal-desktop \
+    spotify \
+    # dropbox-cli \
+    # zoom \
+    # obsidian-bin \
+    typora libreoffice obs-studio kdenlive \
+    # 1password-beta 1password-cli gnome-keyring \
     pinta xournalpp localsend-bin
 fi
->>>>>>> adc506f0
 
 # Copy over Omarchy applications
 source ~/.local/share/omarchy/bin/omarchy-sync-applications || true