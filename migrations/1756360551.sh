--- conflicted
+++ resolved
@@ -3,9 +3,4 @@
 sudo cp /etc/pacman.conf /etc/pacman.conf.bak
 sudo sed -i '/\[omarchy\]/,+2 d' /etc/pacman.conf
 sudo sed -i '/\[chaotic-aur\]/i\[omarchy]\nSigLevel = Optional TrustAll\nServer = https://pkgs.omarchy.org/$arch/\n' /etc/pacman.conf ||
-<<<<<<< HEAD
-  sudo bash -c 'echo -e "\n[omarchy]\nSigLevel = Optional TrustAll\nServer = https://pkgs.omarchy.org/$arch/" >> /etc/pacman.conf'
-sudo pacman -Syu --noconfirm
-=======
-  sudo bash -c 'echo -e "\n[omarchy]\nSigLevel = Optional TrustAll\nServer = https://pkgs.omarchy.org/\$arch/" >> /etc/pacman.conf'
->>>>>>> 94006b5b
+  sudo bash -c 'echo -e "\n[omarchy]\nSigLevel = Optional TrustAll\nServer = https://pkgs.omarchy.org/\$arch/" >> /etc/pacman.conf'